--- conflicted
+++ resolved
@@ -7,543 +7,5 @@
 
 #[plugin_registrar]
 pub fn plugin_registrar(reg: &mut Registry) {
-<<<<<<< HEAD
-    reg.register_macro("mock", generate_mock);
-
-    reg.register_syntax_extension(intern("derive_Mock"),
-                                  SyntaxExtension::MultiDecorator(Box::new(derive_mock)));
-    reg.register_attribute("derive_Mock".to_owned(), AttributeType::Whitelisted);
-}
-
-/// Each mock struct generated with `#[derive(Mock)]` or `mock!` gets
-/// unique type ID. It is added to both call matchers produced by
-/// `*_call` methods and to `Call` structure created by mocked method.
-/// It is same to use call matcher for inspecting call object only when
-/// both mock type ID and method name match.
-static mut next_mock_type_id: usize = 0;
-
-#[allow(unused)]
-pub fn derive_mock(cx: &mut ExtCtxt, span: Span, meta_item: &MetaItem, ann_item: &Annotatable,
-                   push: &mut FnMut(Annotatable)) {
-    let (ident, subitems) = match *ann_item {
-        Annotatable::Item(ref item) =>
-            match item.node {
-                ItemKind::Trait(unsafety, ref generics, ref param_bounds, ref subitems) => {
-                    if unsafety != Unsafety::Normal {
-                        cx.span_err(span, "Unsafe traits are not supported yet");
-                        return;
-                    }
-
-                    if generics.is_parameterized() {
-                        cx.span_err(span, "Parametrized traits are not supported yet");
-                        return;
-                    }
-
-                    assert!(param_bounds.is_empty());
-
-                    (item.ident, subitems)
-                },
-                _ => {
-                    cx.span_err(span, "Deriving Mock is possible for traits only");
-                    return;
-                }
-            },
-        Annotatable::TraitItem(_) | Annotatable::ImplItem(_) => {
-            cx.span_err(span, "Deriving Mock is possible for traits only");
-            return;
-        }
-    };
-    let mock_ident = cx.ident_of(&format!("{}Mock", ident.name.as_str()));
-    let trait_path = cx.path_ident(span, ident);
-
-    let generated_items = generate_mock_for_trait(cx, span, mock_ident, &trait_path, subitems, true);
-    for item in generated_items {
-        let item = item.map(|mut it| {
-            it.attrs.push(quote_attr!(cx, #[cfg(test)]));
-            it
-        });
-        debug_item(&item);
-        push(Annotatable::Item(item));
-    }
-}
-
-fn generate_mock(cx: &mut ExtCtxt, sp: Span, args: &[TokenTree]) -> Box<MacResult + 'static> {
-    match args {
-        &[TokenTree::Token(_, Token::Ident(mock_ident)),
-          TokenTree::Token(comma_span, Token::Comma),
-          ref rest..] => {
-            let trait_sp = sp.trim_start(comma_span).unwrap();
-            generate_mock_for_trait_tokens(cx, trait_sp, mock_ident, rest)
-        }
-
-        _ => {
-            cx.span_err(sp, "Mock identifier, trait module (may be `self`) and trait definition
-                             separated by comma are expected, example usage:
-                             mock!{
-                                FooMock,
-                                ::path::to::foo::module,
-                                trait Foo { … }
-                             }");
-            DummyResult::any(sp)
-        },
-    }
-}
-
-fn generate_mock_for_trait_tokens(cx: &mut ExtCtxt,
-                                  sp: Span, mock_ident: Ident,
-                                  trait_tokens: &[TokenTree]) -> Box<MacResult + 'static> {
-    let mut parser = cx.new_parser_from_tts(trait_tokens);
-
-    let trait_mod_path = match parser.token {
-        token::Ident(id) if id.name == keywords::SelfValue.name() => {
-            parser.bump();
-            None
-        },
-        _ => match parser.parse_path(PathStyle::Mod) {
-            Ok(path) => Some(path),
-            Err(mut err) => {
-                err.emit();
-                return DummyResult::any(sp)
-            }
-        }
-    };
-
-    if !parser.eat(&Token::Comma) {
-        cx.span_err(parser.span, "Comma expected after module path");
-        return DummyResult::any(sp)
-    }
-
-    match parser.parse_item() {
-        Ok(Some(item)) => {
-            match item.node {
-                ItemKind::Trait(unsafety, ref generics, ref param_bounds, ref trait_subitems) => {
-                    if unsafety != Unsafety::Normal {
-                        cx.span_err(sp, "Unsafe traits are not supported yet");
-                        return DummyResult::any(sp);
-                    }
-
-                    if generics.is_parameterized() {
-                        cx.span_err(sp, "Parametrized traits are not supported yet");
-                        return DummyResult::any(sp);
-                    }
-
-                    assert!(param_bounds.is_empty());
-
-                    let mut trait_path = match trait_mod_path {
-                        Some(path) => path.clone(),
-                        None => Path { span: sp, global: false, segments: vec![] },
-                    };
-                    trait_path.segments.push(PathSegment {
-                        identifier: item.ident,
-                        parameters: PathParameters::none(),
-                    });
-                    let generated_items = generate_mock_for_trait(cx, sp, mock_ident, &trait_path, trait_subitems, false);
-                    for item in &generated_items {
-                        debug_item(item);
-                    }
-                    MacEager::items(SmallVector::many(generated_items))
-                },
-                _ => {
-                    cx.span_err(sp, "Trait definition expected");
-                    DummyResult::any(sp)
-                }
-            }
-        }
-
-        Ok(None) => {
-            cx.span_err(sp, "Trait definition expected");
-            DummyResult::any(sp)
-        },
-
-        Err(mut err) => {
-            err.emit();
-            DummyResult::any(sp)
-        }
-    }
-}
-
-struct GeneratedMethods {
-    trait_impl_method: ImplItem,
-    impl_method: ImplItem,
-}
-
-fn generate_mock_for_trait(cx: &mut ExtCtxt, sp: Span,
-                           mock_ident: Ident, trait_path: &Path,
-                           members: &[TraitItem], local: bool) -> Vec<P<Item>> {
-    let mut impl_methods = Vec::with_capacity(members.len());
-    let mut trait_impl_methods = Vec::with_capacity(members.len());
-
-    for member in members.iter() {
-        if let TraitItemKind::Method(ref sig, ref _opt_body) = member.node {
-            if sig.unsafety != Unsafety::Normal {
-                cx.span_err(member.span, "unsafe trait methods are not supported");
-                continue;
-            }
-            if sig.constness.node != Constness::NotConst {
-                cx.span_err(member.span, "const trait methods are not supported");
-                continue;
-            }
-            if sig.abi != Abi::Rust {
-                cx.span_err(member.span, "non-Rust ABIs for trait methods are not supported");
-                continue;
-            }
-            if sig.generics.is_parameterized() {
-                cx.span_err(member.span, "parametrized trait methods are not supported");
-                continue;
-            }
-
-            if let Some(methods) = generate_trait_methods(cx, member.span, member.ident, &sig.decl) {
-                impl_methods.push(methods.impl_method);
-                trait_impl_methods.push(methods.trait_impl_method);
-            }
-        } else {
-            cx.span_err(member.span, "trait constants and associated types are not supported yet");
-        }
-    }
-
-    let struct_item = quote_item!(cx,
-        pub struct $mock_ident {
-            scenario: ::std::rc::Rc<::std::cell::RefCell<::mockers::ScenarioInternals>>,
-            mock_id: usize,
-        }
-    ).unwrap();
-    let impl_item = cx.item(sp,
-                            mock_ident,
-                            vec![],
-                            ItemKind::Impl(Unsafety::Normal,
-                                           ImplPolarity::Positive,
-                                           Generics::default(),
-                                           None,
-                                           cx.ty_ident(sp, mock_ident),
-                                           impl_methods));
-    let trait_impl_item = cx.item(sp,
-                                  mock_ident,
-                                  vec![],
-                                  ItemKind::Impl(Unsafety::Normal,
-                                                 ImplPolarity::Positive,
-                                                 Generics::default(),
-                                                 Some(cx.trait_ref(trait_path.clone())),
-                                                 cx.ty_ident(sp, mock_ident),
-                                                 trait_impl_methods));
-
-    let mocked_class_name = pprust::path_to_string(trait_path);
-
-    let mock_impl_item = quote_item!(cx,
-        impl ::mockers::Mock for $mock_ident {
-            fn new(id: usize, scenario_int: ::std::rc::Rc<::std::cell::RefCell<::mockers::ScenarioInternals>>) -> Self {
-                $mock_ident {
-                    scenario: scenario_int,
-                    mock_id: id,
-                }
-            }
-
-            fn mocked_class_name() -> &'static str {
-                $mocked_class_name
-            }
-        }
-    ).unwrap();
-
-    let mocked_impl_item = quote_item!(cx,
-        impl ::mockers::Mocked for &'static $trait_path {
-            type MockImpl = $mock_ident;
-        }
-    ).unwrap();
-
-    if local {
-        vec![struct_item, mock_impl_item, impl_item,
-             trait_impl_item, mocked_impl_item]
-    } else {
-        vec![struct_item, mock_impl_item, impl_item,
-             trait_impl_item]
-    }
-}
-
-fn generate_trait_methods(cx: &mut ExtCtxt, sp: Span,
-                          method_ident: Ident, decl: &FnDecl) -> Option<GeneratedMethods> {
-    match decl.get_self() {
-        Some(Spanned { node: SelfKind::Value(..), ..}) |
-        Some(Spanned { node: SelfKind::Region(..), ..}) => {},
-
-        Some(Spanned { span: sp_arg, node: SelfKind::Explicit(..)}) => {
-            cx.span_err(sp_arg, "methods with explicit `self` are not supported");
-            return None;
-        },
-
-        None => {
-            cx.span_err(sp, "only non-static methods (with `self`, `&self` or `&mut self` argument) are supported");
-            return None;
-        }
-    };
-
-    // Arguments without `&self`.
-    let self_arg = &decl.inputs[0];
-    let args = &decl.inputs[1..];
-
-    let return_type = match decl.output {
-        FunctionRetTy::Default(span) => cx.ty(span, TyKind::Tup(vec![])),
-        FunctionRetTy::Ty(ref ty) => ty.clone(),
-    };
-
-    let mock_type_id = unsafe {
-        let id = next_mock_type_id;
-        next_mock_type_id += 1;
-        id
-    };
-
-    let trait_impl_method = generate_trait_impl_method(
-            cx, sp, mock_type_id, method_ident,
-            self_arg, args, &return_type);
-    let impl_method = generate_impl_method(cx, sp, mock_type_id, method_ident, args, &return_type);
-
-    if let (Some(tim), Some(im)) = (trait_impl_method, impl_method) {
-        Some(GeneratedMethods {
-            trait_impl_method: tim,
-            impl_method: im,
-        })
-    } else {
-        None
-    }
-}
-
-/// Generate mock implementation method for creating expectations.
-///
-/// Returns `ItemImpl` for generated method or `None` in case of errors.
-/// All errors are reported to `cx`.
-///
-/// Implementation of each method just packs all arguments into tuple and
-/// sends them to scenario object.
-///
-/// Example of method generated for trait method `fn bar(a: u32)`:
-/// ```
-/// #[allow(dead_code)]
-/// pub fn bar_call<Arg0Match: ::mockers::MatchArg<u32>>(&self,
-///                                                      arg0: Arg0Match)
-///  -> ::mockers::CallMatch1<u32, ()> {
-///     ::mockers::CallMatch1::new(self.mock_id, 1usize /* mock_id */,
-///                                Box::new(arg0))
-/// }
-/// ```
-fn generate_impl_method(cx: &mut ExtCtxt, sp: Span, mock_type_id: usize,
-                        method_ident: Ident, args: &[Arg],
-                        return_type: &Ty) -> Option<ImplItem> {
-    // For each argument generate...
-    let mut arg_matcher_types = Vec::<TyParam>::new();
-    let mut inputs = Vec::<Arg>::new();
-    let mut new_args = Vec::<P<Expr>>::new();
-    new_args.push(cx.expr_field_access(sp, cx.expr_self(sp), cx.ident_of("mock_id")));
-    new_args.push(quote_expr!(cx, $mock_type_id));
-    new_args.push(cx.expr_str(sp, method_ident.name.as_str()));
-    for (i, arg) in args.iter().enumerate() {
-        let arg_type = &arg.ty;
-        let arg_type_ident = cx.ident_of(&format!("Arg{}Match", i));
-        let arg_ident = cx.ident_of(&format!("arg{}", i));
-
-        // 1. Type parameter
-        let match_arg_path = quote_path!(cx, ::mockers::MatchArg<$arg_type>);
-        arg_matcher_types.push(cx.typaram(sp,
-                                          arg_type_ident,
-                                          vec![],
-                                          P::from_vec(vec![
-                                              cx.typarambound(match_arg_path),
-                                              TyParamBound::RegionTyParamBound(cx.lifetime(sp, cx.name_of("'static"))),
-                                          ]),
-                                          None));
-        inputs.push(quote_arg!(cx, $arg_ident: $arg_type_ident));
-
-        new_args.push(quote_expr!(cx, Box::new($arg_ident)));
-    }
-
-    let call_match_ident = cx.ident_of(&format!("CallMatch{}", args.len()));
-
-    let mut call_match_args: Vec<_> = args.iter().map(|arg| arg.ty.clone()).collect();
-    call_match_args.push(P(return_type.clone()));
-    let ret_type = cx.path_all(
-        sp,
-        true,
-        vec![cx.ident_of("mockers"), call_match_ident],
-        vec![], // lifetimes
-        call_match_args.clone(), // types
-        vec![]); // bindings
-
-    let output = quote_ty!(cx, $ret_type); //cx.ty_path(ret_type.clone());
-    let expect_method_name = cx.ident_of(&format!("{}_call", method_ident.name.as_str()));
-    let generics = Generics {
-        span: sp,
-        lifetimes: vec![],
-        ty_params: P::from_vec(arg_matcher_types),
-        where_clause: WhereClause {
-            id: DUMMY_NODE_ID,
-            predicates: vec![],
-        }
-    };
-
-    let new_method_path = quote_path!(cx, ::mockers::$call_match_ident::new);
-    let body_expr = cx.expr_call(sp, cx.expr_path(new_method_path), new_args);
-    let body = cx.block_expr(body_expr);
-    let mut ainputs = inputs.clone();
-
-    let self_arg = Arg::from_self(respan(sp, SelfKind::Region(None, Mutability::Immutable)),
-                                  respan(sp, keywords::SelfValue.ident()));
-    ainputs.insert(0, self_arg.clone());
-
-    let call_sig = MethodSig {
-        unsafety: Unsafety::Normal,
-        constness: respan(sp, Constness::NotConst),
-        abi: Abi::Rust,
-        decl: P(FnDecl {
-            inputs: ainputs,
-            output: FunctionRetTy::Ty(output),
-            variadic: false,
-        }),
-        generics: generics,
-    };
-
-    let impl_subitem = ImplItem {
-        id: DUMMY_NODE_ID,
-        ident: expect_method_name,
-        vis: Visibility::Public,
-        attrs: vec![quote_attr!(cx, #[allow(dead_code)])],
-        node: ImplItemKind::Method(call_sig, body),
-        span: sp,
-        defaultness: Defaultness::Final,
-    };
-
-    Some(impl_subitem)
-}
-
-/// Generate mocked trait method implementation for mock struct.
-///
-/// Implementation just packs all arguments into tuple and
-/// sends them to scenario object.
-///
-/// For example, for trait method:
-/// ```
-/// fn method(&self, foo: i32, bar: u16) -> u8;
-/// ```
-///
-/// following implementation will be generated:
-/// ```
-/// fn method(&self, foo: i32, bar: u16) -> u8 {
-///     let args = (foo, bar);
-///     let args_ptr: *const u8 = unsafe { std::mem::transmute(&args) };
-///     let result_ptr: *mut u8 =
-///         self.scenario.borrow_mut().verify(self.mock_id, 0 /* mock_id */, args_ptr);
-///     let result: Box<u8> = unsafe { Box::from_raw(result_ptr as *mut u8) };
-///     *result;
-/// }
-/// ```
-/// where constant marked with `mock_id` is unique trait method ID.
-fn generate_trait_impl_method(cx: &mut ExtCtxt, sp: Span, mock_type_id: usize,
-                              method_ident: Ident, self_arg: &Arg,
-                              args: &[Arg], return_type: &Ty) -> Option<ImplItem> {
-    let method_name = method_ident.name.as_str();
-    // Generate expression returning tuple of all method arguments.
-    let tuple_values: Vec<P<Expr>> =
-        args.iter().flat_map(|i| {
-            if let PatKind::Ident(_, SpannedIdent {node: ident, ..}, _) = i.pat.node {
-                Some(cx.expr_ident(sp, ident))
-            } else {
-                cx.span_err(i.pat.span, "Only identifiers are accepted in argument list");
-                return None;
-            }
-        }).collect();
-    if tuple_values.len() < args.len() { return None }
-    let args_tuple = cx.expr_tuple(sp, tuple_values);
-
-    let args_type: Vec<P<Ty>> = args.iter().map(|a| a.ty.clone()).collect();
-    let args_tuple_type: P<Ty> = cx.ty(sp, TyKind::Tup(args_type));
-
-    let mut call_match_args: Vec<_> = args.iter().map(|arg| arg.ty.clone()).collect();
-    call_match_args.push(P(return_type.clone()));
-
-    let args_format_str = std::iter::repeat("{:?}").take(args.len()).join(", ");
-    let args_tuple_fields: Vec<_> = (0..args.len()).map(|i| {
-        cx.expr_tup_field_access(sp, quote_expr!(cx, _args_ref), i)
-    }).collect();
-    let args_tuple_fields_sep = comma_sep(&args_tuple_fields);
-
-    let self_ident = if let PatKind::Ident(_, spanned_ident, _) = self_arg.pat.node {
-        spanned_ident.node
-    } else {
-        cx.span_err(sp, "Patterns for `self` argument are not supported");
-        return None;
-    };
-
-    let fn_mock = quote_block!(cx, {
-        let args = Box::new($args_tuple);
-        let args_ptr: *const u8 = std::boxed::Box::into_raw(args) as *const u8;
-        fn destroy(args_to_destroy: *const u8) {
-            unsafe { Box::from_raw(args_to_destroy as *mut $args_tuple_type) };
-        }
-        fn format_args(args_ptr: *const u8) -> String {
-            let _args_ref: &$args_tuple_type = unsafe { std::mem::transmute(args_ptr) };
-            format!($args_format_str, $args_tuple_fields_sep)
-        }
-        let call = ::mockers::Call { mock_id: $self_ident.mock_id,
-                                     mock_type_id: $mock_type_id,
-                                     method_name: $method_name,
-                                     args_ptr: args_ptr,
-                                     destroy: destroy,
-                                     format_args: format_args };
-        let result_ptr: *mut u8 = $self_ident.scenario.borrow_mut().verify(call);
-        let result: Box<$return_type> = unsafe { Box::from_raw(result_ptr as *mut $return_type) };
-        *result
-    }).unwrap();
-
-    let mut impl_args: Vec<Arg> = args.iter().map(|a| {
-        let ident = match a.pat.node {
-            PatKind::Ident(_, ident, _) => ident,
-            _ => panic!("argument pattern"),
-        };
-        cx.arg(sp, ident.node, a.ty.clone())
-    }).collect();
-    impl_args.insert(0, self_arg.clone());
-    let impl_sig = MethodSig {
-        unsafety: Unsafety::Normal,
-        constness: respan(sp, Constness::NotConst),
-        abi: Abi::Rust,
-        decl: P(FnDecl {
-            inputs: impl_args,
-            output: FunctionRetTy::Ty(P(return_type.clone())),
-            variadic: false,
-        }),
-        generics: Generics::default(),
-    };
-    let trait_impl_subitem = ImplItem {
-        id: DUMMY_NODE_ID,
-        ident: method_ident,
-        vis: Visibility::Inherited,
-        attrs: vec![quote_attr!(cx, #[allow(unused_mut)])],
-        node: ImplItemKind::Method(impl_sig, P(fn_mock)),
-        span: sp,
-        defaultness: Defaultness::Final,
-    };
-
-    Some(trait_impl_subitem)
-}
-
-struct CommaSep<'a, T: ToTokens + 'a>(&'a [T]);
-impl<'a, T: ToTokens + 'a> ToTokens for CommaSep<'a, T> {
-    fn to_tokens(&self, cx: &ExtCtxt) -> Vec<TokenTree> {
-        let mut v = vec![];
-        for (i, x) in self.0.iter().enumerate() {
-            if i > 0 {
-                v.extend_from_slice(&[TokenTree::Token(DUMMY_SP, token::Comma)]);
-            }
-            v.extend(x.to_tokens(cx));
-        }
-        v
-    }
-}
-fn comma_sep<'a, T: ToTokens + 'a>(items: &'a [T]) -> CommaSep<'a, T> { CommaSep(items) }
-
-#[cfg(feature="debug")]
-fn debug_item(item: &Item) {
-    println!("{}", pprust::item_to_string(item));
-}
-#[cfg(not(feature="debug"))]
-fn debug_item(_: &Item) {}
-=======
     mockers_codegen::register(reg);
-}
->>>>>>> d69a0882
+}