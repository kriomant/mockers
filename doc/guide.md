--- conflicted
+++ resolved
@@ -40,48 +40,15 @@
 
 ```toml
 [dependencies]
-<<<<<<< HEAD
-mockers_macros = "0.9.4"
-
-[dev-dependencies]
-mockers = "0.9.4"
-=======
 mockers_derive = "0.10.0"
 
 [dev-dependencies]
 mockers = "0.10.0"
->>>>>>> bd57b99a
 ```
 
 Now you are ready to start testing.
 
-<<<<<<< HEAD
-This approach is used by [air_macro](../examples/air_macro/) example.
-
-### Stable Rust
-
-Previous `mockers` versions supported mocking on stable Rust using code
-generation. They used `syntex` crate which isn't maintained anymore, and
-it have become too hard to maintain compatibility with fresh unstable Rust and
-obsolete `syntex`.
-
-So support for stable Rust is dropped. I will try to return it after
-migration to `proc_macro_attribute` feature.
-
-### "Macros 1.1"
-
-Rust now has ["macros 1.1"] feature which is intended to support
-deriving custom user traits on stable Rust without code generation.
-
-Unfortunately, this feature doesn't support `derive` clause on traits.
-However, upcoming [procedural macros feature] supports arbitrary macro
-attributes.
-
-Procedural macros will be used as a primary usage scenario after feature
-stabilization.
-=======
 This approach is used by [air_proc_macro](../examples/air_proc_macro/) example.
->>>>>>> bd57b99a
 
 ## Usage
 
@@ -815,11 +782,7 @@
 # Cargo.toml
 …
 [dependencies]
-<<<<<<< HEAD
-mockers_macros = { version = "0.9.4", features = ["debug"] }
-=======
 mockers_macros = { version = "0.10.0", features = ["debug"] }
->>>>>>> bd57b99a
 ```
 
 [Google Mock]: https://github.com/google/googletest/blob/master/googlemock/README.md
